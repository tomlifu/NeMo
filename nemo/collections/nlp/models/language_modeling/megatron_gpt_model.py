--- conflicted
+++ resolved
@@ -1198,11 +1198,10 @@
         if cp_size > 1:
             cp_rank = parallel_state.get_context_parallel_rank()
             for key, val in batch.items():
-<<<<<<< HEAD
                 # check if the batch is not in THD format
                 if 'cu_seqlens' not in batch:
                     for key, val in batch.items():
-                        if val is not None:
+                        if val is not None and key != "context_lengths":
                             seq_dim = 1 if key != 'attention_mask' else 2
                             val = val.view(
                                 *val.shape[0:seq_dim],
@@ -1216,22 +1215,6 @@
                             val = val.index_select(seq_dim, index)
                             val = val.view(*val.shape[0:seq_dim], -1, *val.shape[(seq_dim + 2) :])
                             batch[key] = val
-=======
-                if val is not None and key != "context_lengths":
-                    seq_dim = 1 if key != 'attention_mask' else 2
-                    val = val.view(
-                        *val.shape[0:seq_dim],
-                        2 * cp_size,
-                        val.shape[seq_dim] // (2 * cp_size),
-                        *val.shape[(seq_dim + 1) :],
-                    )
-                    index = torch.tensor([cp_rank, (2 * cp_size - cp_rank - 1)], device="cpu", pin_memory=True).cuda(
-                        non_blocking=True
-                    )
-                    val = val.index_select(seq_dim, index)
-                    val = val.view(*val.shape[0:seq_dim], -1, *val.shape[(seq_dim + 2) :])
-                    batch[key] = val
->>>>>>> 86063503
 
         batch['num_valid_tokens_in_ub'] = num_valid_tokens_in_ub
 
