--- conflicted
+++ resolved
@@ -134,21 +134,13 @@
     Flux Model Params
     """
 
-<<<<<<< HEAD
     flux_config: FluxConfig = field(default_factory=FluxConfig)
     vae_config: AutoEncoderConfig = field(
         default_factory=lambda: AutoEncoderConfig(ch_mult=[1, 2, 4, 4], attn_resolutions=[])
     )
     clip_params: ClipConfig = field(default_factory=ClipConfig)
     t5_params: T5Config = field(default_factory=T5Config)
-=======
-    flux_config: FluxConfig = field(default_factory=lambda: FluxConfig())
-    vae_config: Optional[AutoEncoderConfig] = field(
-        default_factory=lambda: AutoEncoderConfig(ch_mult=[1, 2, 4, 4], attn_resolutions=[])
-    )
-    clip_params: Optional[ClipConfig] = field(default_factory=lambda: ClipConfig())
-    t5_params: Optional[T5Config] = field(default_factory=lambda: T5Config())
->>>>>>> ceba38f5
+
     scheduler_steps: int = 1000
     device: str = 'cuda'
 
@@ -717,11 +709,7 @@
 
 
 @io.model_importer(MegatronFluxModel, "hf")
-<<<<<<< HEAD
-class HFFluxImporter(io.ModelConnector[str, MegatronFluxModel]):
-=======
 class HFFluxImporter(io.ModelConnector["FluxTransformer2DModel", MegatronFluxModel]):
->>>>>>> ceba38f5
     '''
     Convert a HF ckpt into NeMo dist-ckpt compatible format.
     '''
