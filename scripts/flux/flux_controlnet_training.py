# Copyright (c) 2024, NVIDIA CORPORATION.  All rights reserved.
#
# Licensed under the Apache License, Version 2.0 (the "License");
# you may not use this file except in compliance with the License.
# You may obtain a copy of the License at
#
#     http://www.apache.org/licenses/LICENSE-2.0
#
# Unless required by applicable law or agreed to in writing, software
# distributed under the License is distributed on an "AS IS" BASIS,
# WITHOUT WARRANTIES OR CONDITIONS OF ANY KIND, either express or implied.
# See the License for the specific language governing permissions and
# limitations under the License.

import os

import lightning.pytorch as pl
import nemo_run as run
import torch
from lightning.pytorch.loggers import WandbLogger
from megatron.core.distributed import DistributedDataParallelConfig
from megatron.core.optimizer import OptimizerConfig

from nemo import lightning as nl
from nemo.collections import llm
from nemo.collections.diffusion.data.diffusion_energon_datamodule import DiffusionDataModule
from nemo.collections.diffusion.data.diffusion_mock_datamodule import MockDataModule
from nemo.collections.diffusion.data.diffusion_taskencoder import RawImageDiffusionTaskEncoder
from nemo.collections.diffusion.models.flux.model import ClipConfig, FluxConfig, FluxModelParams, T5Config
from nemo.collections.diffusion.models.flux_controlnet.model import FluxControlNetConfig, MegatronFluxControlNetModel
from nemo.collections.diffusion.vae.autoencoder import AutoEncoderConfig
from nemo.lightning.pytorch.callbacks.nsys import NsysCallback
from nemo.lightning.pytorch.optim import WarmupHoldPolicyScheduler
from nemo.utils.exp_manager import TimingCallback


@run.cli.factory
@run.autoconvert
def flux_datamodule(dataset_dir) -> pl.LightningDataModule:
    """Flux Datamodule Initialization"""
    data_module = DiffusionDataModule(
        dataset_dir,
        seq_length=4096,
        task_encoder=run.Config(
            RawImageDiffusionTaskEncoder,
        ),
        micro_batch_size=1,
        global_batch_size=8,
        num_workers=23,
        use_train_split_for_val=True,
    )
    return data_module


@run.cli.factory
@run.autoconvert
def flux_mock_datamodule() -> pl.LightningDataModule:
    """Mock Datamodule Initialization"""
    data_module = MockDataModule(
        image_h=1024,
        image_w=1024,
        micro_batch_size=1,
        global_batch_size=1,
        image_precached=True,
        text_precached=True,
    )
    return data_module


@run.cli.factory(target=llm.train)
def flux_controlnet_training() -> run.Partial:
    """Flux Controlnet Training Config"""
    return run.Partial(
        llm.train,
        model=run.Config(
            MegatronFluxControlNetModel,
            flux_params=run.Config(FluxModelParams),
            flux_controlnet_config=run.Config(FluxControlNetConfig),
        ),
        data=flux_mock_datamodule(),
        trainer=run.Config(
            nl.Trainer,
            devices=1,
            num_nodes=int(os.environ.get('SLURM_NNODES', 1)),
            accelerator="gpu",
            strategy=run.Config(
                nl.MegatronStrategy,
                tensor_model_parallel_size=1,
                pipeline_model_parallel_size=1,
                context_parallel_size=1,
                sequence_parallel=False,
                pipeline_dtype=torch.bfloat16,
                ddp=run.Config(
                    DistributedDataParallelConfig,
<<<<<<< HEAD
                    use_custom_fsdp=True,
                    data_parallel_sharding_strategy='optim_grads_params',
=======
>>>>>>> ceba38f5
                    check_for_nan_in_grad=True,
                    grad_reduce_in_fp32=True,
                ),
            ),
            plugins=nl.MegatronMixedPrecision(precision="bf16-mixed"),
            num_sanity_val_steps=0,
            limit_val_batches=1,
            val_check_interval=1000,
            max_steps=50000,
            log_every_n_steps=1,
            callbacks=[
                run.Config(
                    nl.ModelCheckpoint,
                    monitor='global_step',
                    filename='{global_step}',
                    every_n_train_steps=1000,
                    save_last=False,
                    save_top_k=3,
                    mode='max',
                    save_on_train_epoch_end=True,
                ),
                run.Config(TimingCallback),
            ],
        ),
        log=nl.NeMoLogger(wandb=(WandbLogger() if "WANDB_API_KEY" in os.environ else None)),
        optim=run.Config(
            nl.MegatronOptimizerModule,
            config=run.Config(
                OptimizerConfig,
                lr=1e-4,
                adam_beta1=0.9,
                adam_beta2=0.999,
                use_distributed_optimizer=True,
                bf16=True,
            ),
            lr_scheduler=run.Config(
                WarmupHoldPolicyScheduler,
                warmup_steps=500,
                hold_steps=1000000000000,
            ),
        ),
        tokenizer=None,
        resume=run.Config(
            nl.AutoResume,
            resume_if_exists=True,
            resume_ignore_no_checkpoint=True,
            resume_past_end=True,
        ),
        model_transform=None,
    )


@run.cli.factory(target=llm.train)
def convergence_test() -> run.Partial:
    '''
    A convergence recipe with real data loader.
    Image and text embedding calculated on the fly.
    '''
    recipe = flux_controlnet_training()
    recipe.model.flux_params.t5_params = run.Config(T5Config, version='/ckpts/text_encoder_2')
    recipe.model.flux_params.clip_params = run.Config(ClipConfig, version='/ckpts/text_encoder')
    recipe.model.flux_params.vae_config = run.Config(
        AutoEncoderConfig, ckpt='/ckpts/ae.safetensors', ch_mult=[1, 2, 4, 4], attn_resolutions=[]
    )
    recipe.model.flux_params.device = 'cuda'
    recipe.model.flux_params.flux_config = run.Config(FluxConfig, ckpt_path='/ckpts/transformer')
    recipe.model.flux_params.flux_config.do_convert_from_hf = True
    recipe.trainer.devices = 8
    recipe.data = flux_datamodule('/dataset/fill50k/fill50k_tarfiles/')
    recipe.model.flux_controlnet_config.num_single_layers = 0
    recipe.model.flux_controlnet_config.num_joint_layers = 4
    recipe.trainer.strategy.ddp = run.Config(
        DistributedDataParallelConfig,
        use_custom_fsdp=True,
        data_parallel_sharding_strategy='optim_grads_params',
        check_for_nan_in_grad=True,
        grad_reduce_in_fp32=True,
        overlap_grad_reduce=True,
        overlap_param_gather=True,
    )
<<<<<<< HEAD
    recipe.optim.config.lr = 5e-5
=======
>>>>>>> ceba38f5
    return recipe


@run.cli.factory(target=llm.train)
def convergence_tp2() -> run.Partial:
    '''
    A convergence recipe with real data loader.
    Image and text embedding calculated on the fly.
    '''
    recipe = flux_controlnet_training()
    recipe.model.flux_params.t5_params = run.Config(T5Config, version='/ckpts/text_encoder_2')
    recipe.model.flux_params.clip_params = run.Config(ClipConfig, version='/ckpts/text_encoder')
    recipe.model.flux_params.vae_config = run.Config(
        AutoEncoderConfig, ckpt='/ckpts/ae.safetensors', ch_mult=[1, 2, 4, 4], attn_resolutions=[]
    )
    recipe.model.flux_params.device = 'cuda'
    recipe.model.flux_params.flux_config = run.Config(
        FluxConfig, ckpt_path='/ckpts/nemo_dist_ckpt/weights/', load_dist_ckpt=True
    )
    recipe.trainer.devices = 2
    recipe.trainer.max_steps = 50000
    recipe.trainer.val_check_interval = 1000
    recipe.trainer.strategy.tensor_model_parallel_size = 2
    recipe.data = flux_datamodule('/mingyuanm/dataset/fill50k/fill50k_tarfiles/')
    recipe.data.global_batch_size = 2
    recipe.model.flux_controlnet_config.num_single_layers = 0
    recipe.model.flux_controlnet_config.num_joint_layers = 4
    return recipe


@run.cli.factory(target=llm.train)
def full_model_tp2_dp4_mock() -> run.Partial:
    '''
    An example recipe uses tp 2 dp 4 with mock dataset.
    '''
    recipe = flux_controlnet_training()
    recipe.model.flux_params.t5_params = None
    recipe.model.flux_params.clip_params = None
    recipe.model.flux_params.vae_config = None
    recipe.model.flux_params.device = 'cuda'
    recipe.trainer.strategy.tensor_model_parallel_size = 2
    recipe.trainer.devices = 8
    recipe.data.global_batch_size = 8
    recipe.trainer.callbacks.append(run.Config(NsysCallback, start_step=10, end_step=11, gen_shape=True))
    recipe.model.flux_controlnet_config.num_single_layers = 10
    recipe.model.flux_controlnet_config.num_joint_layers = 4
    return recipe


@run.cli.factory(target=llm.train)
def unit_test() -> run.Partial:
    '''
    Basic functional test, with mock dataset,
    text/vae encoders not initialized, ddp strategy,
    frozen and trainable layers both set to 1
    '''
    recipe = flux_controlnet_training()
    recipe.model.flux_params.t5_params = None
    recipe.model.flux_params.clip_params = None
    recipe.model.flux_params.vae_config = None
    recipe.model.flux_params.device = 'cuda'
    recipe.model.flux_params.flux_config = run.Config(
        FluxConfig,
        num_joint_layers=1,
        num_single_layers=1,
    )
    recipe.model.flux_controlnet_config.num_single_layers = 1
    recipe.model.flux_controlnet_config.num_joint_layers = 1
    recipe.data.global_batch_size = 1
    recipe.trainer.strategy.ddp = run.Config(
        DistributedDataParallelConfig,
        check_for_nan_in_grad=True,
        grad_reduce_in_fp32=True,
    )
    recipe.trainer.max_steps = 10

    return recipe


if __name__ == "__main__":
    run.cli.main(llm.train, default_factory=unit_test)<|MERGE_RESOLUTION|>--- conflicted
+++ resolved
@@ -92,11 +92,8 @@
                 pipeline_dtype=torch.bfloat16,
                 ddp=run.Config(
                     DistributedDataParallelConfig,
-<<<<<<< HEAD
                     use_custom_fsdp=True,
                     data_parallel_sharding_strategy='optim_grads_params',
-=======
->>>>>>> ceba38f5
                     check_for_nan_in_grad=True,
                     grad_reduce_in_fp32=True,
                 ),
@@ -177,10 +174,7 @@
         overlap_grad_reduce=True,
         overlap_param_gather=True,
     )
-<<<<<<< HEAD
     recipe.optim.config.lr = 5e-5
-=======
->>>>>>> ceba38f5
     return recipe
 
 
